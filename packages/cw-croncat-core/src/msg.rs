--- conflicted
+++ resolved
@@ -1,10 +1,6 @@
 use crate::types::{Action, Boundary, GenericBalance, Interval, Rule, Task};
-<<<<<<< HEAD
-use cosmwasm_std::{Addr, Coin, Timestamp, Uint64};
-=======
 use crate::types::{Agent, SlotType};
 use cosmwasm_std::{Addr, Coin, Uint64};
->>>>>>> 128df19e
 use cw20::Balance;
 use schemars::JsonSchema;
 use serde::{Deserialize, Serialize};
@@ -150,26 +146,11 @@
 }
 
 #[derive(Serialize, Deserialize, Clone, Debug, PartialEq, JsonSchema)]
-<<<<<<< HEAD
-pub struct GetAgentTasksResponseRaw {
-    pub num_block_tasks: Uint64,
-    pub num_cron_tasks: Uint64,
-}
-
-#[derive(Serialize, Deserialize, Clone, Debug, PartialEq, JsonSchema)]
-pub struct GetAgentTasksResponse(Option<GetAgentTasksResponseRaw>);
-
-impl From<Option<GetAgentTasksResponseRaw>> for GetAgentTasksResponse {
-    fn from(res: Option<GetAgentTasksResponseRaw>) -> Self {
-        Self(res)
-    }
-=======
 pub struct AgentTaskResponse {
     pub num_block_tasks: Uint64,
     pub num_block_tasks_extra: Uint64,
     pub num_cron_tasks: Uint64,
     pub num_cron_tasks_extra: Uint64,
->>>>>>> 128df19e
 }
 
 #[derive(Serialize, Deserialize, Clone, Debug, PartialEq, JsonSchema)]
